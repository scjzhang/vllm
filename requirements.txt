ninja  # For faster builds.
psutil
ray >= 2.5.1
pandas  # Required for Ray data.
pyarrow  # Required for Ray data.
sentencepiece  # Required for LLaMA tokenizer.
numpy
torch @ https://download.pytorch.org/whl/nightly/cu121/torch-2.1.0.dev20230812%2Bcu121-cp310-cp310-linux_x86_64.whl
transformers >= 4.33.1  # Required for Code Llama.
<<<<<<< HEAD
=======
xformers >= 0.0.22
>>>>>>> 2e8e49fc
fastapi
uvicorn[standard]
pydantic < 2  # Required for OpenAI server.<|MERGE_RESOLUTION|>--- conflicted
+++ resolved
@@ -7,10 +7,7 @@
 numpy
 torch @ https://download.pytorch.org/whl/nightly/cu121/torch-2.1.0.dev20230812%2Bcu121-cp310-cp310-linux_x86_64.whl
 transformers >= 4.33.1  # Required for Code Llama.
-<<<<<<< HEAD
-=======
 xformers >= 0.0.22
->>>>>>> 2e8e49fc
 fastapi
 uvicorn[standard]
 pydantic < 2  # Required for OpenAI server.